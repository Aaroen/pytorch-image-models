--- conflicted
+++ resolved
@@ -1917,7 +1917,6 @@
         stem_chs=64,
     ),
 
-<<<<<<< HEAD
     resnet50_clip=ByoModelCfg(
         blocks=(
             ByoBlockCfg(type='bottle', d=3, c=256, s=1, br=0.25),
@@ -1932,7 +1931,6 @@
         aa_layer='avg',
         head_type='attn_abs',
     ),
-
     resnet101_clip=ByoModelCfg(
         blocks=(
             ByoBlockCfg(type='bottle', d=3, c=256, s=1, br=0.25),
@@ -1947,7 +1945,6 @@
         aa_layer='avg',
         head_type='attn_abs',
     ),
-
     resnet50x4_clip=ByoModelCfg(
         blocks=(
             ByoBlockCfg(type='bottle', d=4, c=256, s=1, br=0.25),
@@ -1963,7 +1960,6 @@
         aa_layer='avg',
         head_type='attn_abs',
     ),
-
     resnet50x16_clip=ByoModelCfg(
         blocks=(
             ByoBlockCfg(type='bottle', d=6, c=256, s=1, br=0.25),
@@ -1979,7 +1975,6 @@
         aa_layer='avg',
         head_type='attn_abs',
     ),
-
     resnet50x64_clip=ByoModelCfg(
         blocks=(
             ByoBlockCfg(type='bottle', d=3, c=256, s=1, br=0.25),
@@ -2010,7 +2005,8 @@
         aa_layer='avg',
         head_hidden_size=1024,
         head_type='mlp',
-=======
+    ),
+
     test_byobnet=ByoModelCfg(
         blocks=(
             ByoBlockCfg(type='edge', d=1, c=32, s=2, gs=0, br=0.5),
@@ -2024,7 +2020,6 @@
         act_layer='relu',
         attn_layer='se',
         attn_kwargs=dict(rd_ratio=0.25),
->>>>>>> 55101028
     ),
 )
 for k in ('resnet50_clip', 'resnet101_clip', 'resnet50x4_clip', 'resnet50x16_clip', 'resnet50x64_clip'):
@@ -2284,7 +2279,6 @@
         first_conv=('stem.conv_kxk.0.conv', 'stem.conv_scale.conv'),
     ),
 
-<<<<<<< HEAD
     # original attention pool head variants
     'resnet50_clip.openai': _cfgr(
         hf_hub_id='timm/',
@@ -2356,11 +2350,11 @@
 
     'resnet50_mlp.untrained': _cfgr(
         input_size=(3, 256, 256), pool_size=(8, 8),
-=======
+    ),
+
     'test_byobnet.untrained': _cfgr(
         # hf_hub_id='timm/',
         input_size=(3, 160, 160), crop_pct=0.875, pool_size=(5, 5),
->>>>>>> 55101028
     ),
 })
 
@@ -2667,7 +2661,6 @@
 
 
 @register_model
-<<<<<<< HEAD
 def resnet50_clip(pretrained=False, **kwargs) -> ByobNet:
     """ OpenAI Modified ResNet-50 CLIP image tower
     """
@@ -2742,9 +2735,10 @@
     """
     """
     return _create_byobnet('resnet50_mlp', pretrained=pretrained, **kwargs)
-=======
+
+
+@register_model
 def test_byobnet(pretrained=False, **kwargs) -> ByobNet:
     """ Minimal test ResNet (BYOB based) model.
     """
-    return _create_byobnet('test_byobnet', pretrained=pretrained, **kwargs)
->>>>>>> 55101028
+    return _create_byobnet('test_byobnet', pretrained=pretrained, **kwargs)